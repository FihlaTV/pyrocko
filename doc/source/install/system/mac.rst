--- conflicted
+++ resolved
@@ -1,17 +1,14 @@
 Installation on Mac OS X systems
 ................................
-
-<<<<<<< HEAD
 
 * Anaconda for MacOS
     
     If you are using Anaconda under MacOS, see :doc:`/anaconda`
 
 * **Mac OS X** (10.6 - 10.10) with **MacPorts** (2.3.3)::
-=======
+
 Superuser installation (sudo rights in /usr/bin)
 ------------------------------------------------
->>>>>>> b900b654
   
 * **Mac OS X** (10.6 - 10.10) with **MacPorts** (2.3.3)::
 
