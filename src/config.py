--- conflicted
+++ resolved
@@ -29,13 +29,7 @@
         default=os.path.join(pyrocko_dir_tmpl, 'cache'))
     earthradius = Float.T(default=6371.*1000.)
     gf_store_dirs = List.T(PathWithPlaceholders.T())
-<<<<<<< HEAD
-    gf_store_superdirs = List.T(
-        PathWithPlaceholders.T(),
-        default=[os.path.join(pyrocko_dir_tmpl, 'gf_stores')])
-=======
     gf_store_superdirs = List.T(PathWithPlaceholders.T())
->>>>>>> 46835253
 
 
 def expand(x):
