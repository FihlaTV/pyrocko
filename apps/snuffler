--- conflicted
+++ resolved
@@ -109,31 +109,6 @@
 
 class Channel(asynchat.async_chat):
 
-<<<<<<< HEAD
-class ServerThread(QThread):
-    def __init__(self, pile):
-        QThread.__init__(self)
-        self.server = SnufflerServer(pile)
-    
-    def run(self):
-        self.server.run()
-      
-class ProgressiveLoader(QThread):
-    
-    def __init__(self, loader):
-        QThread.__init__(self)
-        self._loader = loader
-        self._mutex = QMutex()
-        self._queue = []
-        self._done = False
-        
-    def run(self):
-        for tfile in self._loader:
-            self._mutex.lock()
-            self._queue.append(tfile)
-            self._mutex.unlock()
-            time.sleep(0.01)
-=======
     def __init__(self, sock=None, port=None, ticket=None):
         if sock is not None:
             asynchat.async_chat.__init__(self, sock)
@@ -169,7 +144,6 @@
                 self.handle_received(payload)
                 self.set_terminator(8)
                 self.reading_size = True
->>>>>>> 4f60383d
         
         self.ibuffer = []
 
@@ -363,22 +337,6 @@
             else:
                 rargs.append(arg)
         
-<<<<<<< HEAD
-        filenames = []
-        if rargs:
-            filenames = pyrocko.util.select_files( rargs, regex=options.pattern )
-        
-        cachedirname = '/tmp/snuffle_cache_%s' % os.environ['USER']
-        if options.pattern and not options.force_cache:
-            cache = None
-        else:
-            cache = pyrocko.pile.get_cache(cachedirname)
-        
-        self.cache = cache
-
-=======
-            
->>>>>>> 4f60383d
         if self._sources:
             pile = pyrocko.hamster_pile.HamsterPile()        
             pile.set_fixation_length(60.*60.)
