--- conflicted
+++ resolved
@@ -572,11 +572,8 @@
         self.drop_growbuffer()
         self.ydata = num.sqrt(self.ydata**2 + hilbert(self.ydata)**2)
 
-    def taper(self, taperer):
-        taperer(self.ydata, self.tmin, self.deltat)
-    
     def whiten(self, order=6):
-        '''Whiten signal in time domain using autoregression and recursive filter.
+        '''Whiten signal using autoregression and recursive filter.
         
         :param order: order of the autoregression process
         '''
@@ -590,77 +587,6 @@
         b, a = [1.] + ar.tolist(), [1.]
         return b, a
 
-    def ampspec_whiten(self, width, td_taper='auto', fd_taper='auto', pad_to_pow2=True, demean=True):
-        '''Whiten signal via frequency domain using moving average on amplitude spectra.
-        
-        :param width: width of smoothing kernel [Hz]
-        :param td_taper: time domain taper, object of type :py:class:`Taper` or ``None`` or ``'auto'``.
-        :param fd_taper: frequency domain taper, object of type :py:class:`Taper` or ``None`` or ``'auto'``.
-        :param pad_to_pow2: whether to pad the signal with zeros up to a length of 2^n
-        :param demean: whether to demean the signal before tapering
-        
-        The signal is first demeaned and then tapered using *td_taper*. Then,
-        the spectrum is calculated and inversely weighted with a smoothed
-        version of its amplitude spectrum. A moving average is used for the
-        smoothing. The smoothed spectrum is then tapered using *fd_taper*.
-        Finally, the smoothed and tapered spectrum is back-transformed into the
-        time domain.
-
-        If *td_taper* is set to ``'auto'``, ``CosFader(1.0/width)`` is used. If
-        *fd_taper* is set to ``'auto'``, ``CosFader(width)`` is used.
-
-        '''
-        ndata = self.data_len()
-        
-        if pad_to_pow2:
-            ntrans = nextpow2(ndata)
-        else:
-            ntrans = ndata
-
-        df = 1./(ntrans*self.deltat)
-        nw = int(round(width/df))
-        if ndata/2+1 <= nw:
-            raise TraceTooShort('Samples in trace: %s, samples needed: %s' % (ndata, nw))
-
-        if td_taper == 'auto':
-            td_taper = CosFader(1./width)
-
-        if fd_taper == 'auto':
-            fd_taper = CosFader(width)
-        
-        if td_taper:
-            self.taper(td_taper)
-
-        ydata = self.get_ydata().astype(num.float)
-        if demean:
-            ydata -= ydata.mean()
-            
-        spec = num.fft.rfft(ydata, ntrans)
-        
-        amp = num.abs(spec)
-        nspec = amp.size
-        csamp = num.cumsum(amp)
-        amp_smoothed = num.empty(nspec, dtype=csamp.dtype)
-        n1, n2 = nw/2, nw/2 + nspec - nw
-        amp_smoothed[n1:n2] = (csamp[nw:] - csamp[:-nw]) / nw
-        amp_smoothed[:n1] = amp_smoothed[n1]
-        amp_smoothed[n2:] = amp_smoothed[n2-1]
-       
-        denom = amp_smoothed * amp
-        numer = amp
-        eps = num.mean(denom) * 1e-9
-        if eps == 0.0:
-            eps = 1e-9
-        
-        numer += eps
-        denom += eps
-        spec *= numer/denom
-        
-        if fd_taper:
-            fd_taper(spec, 0., df)
-
-        ydata =  num.fft.irfft(spec)
-        self.set_ydata(ydata[:ndata])
 
     def _get_cached_freqs(self, nf, deltaf):
         ck = (nf, deltaf)
@@ -1506,38 +1432,6 @@
 
     return c
 
-def deconvolve(a, b, waterlevel, fd_taper=None, pad_to_pow2=True):
-
-    assert abs(a.tmin - b.tmin) < a.deltat * 0.001
-    same_sampling_rate(a,b)
-
-    ndata = max(a.data_len(), b.data_len())
-    if pad_to_pow2:
-        ntrans = nextpow2(ndata)
-    else:
-        ntrans = ndata
-        
-    aspec = num.fft.rfft(a.ydata, ntrans)
-    bspec = num.fft.rfft(b.ydata, ntrans)
-    
-    out = aspec * num.conj(bspec)
-    
-    bautocorr = bspec*num.conj(bspec)
-    denom = num.maximum( bautocorr, waterlevel * bautocorr.max() )
-
-    out /= denom
-    df = 1/(ndata*a.deltat)
-    
-    if fd_taper is not None:
-        fd_taper( out, 0.0, df )
-
-    ydata = num.fft.irfft(out)
-    
-    c = a.copy(data=False)
-    c.set_ydata(ydata[:ndata])
-    c.set_codes(*merge_codes(a,b,'/'))
-    return c 
-
 def same_sampling_rate(a,b, eps=1.0e-6):
     '''Check if two traces have the same sampling rate.
     
@@ -1558,51 +1452,6 @@
             o.append(sep.join((xa,xb)))
     return o
 
-class Taper(object):
-
-    def __call__(self, y, x0, dx):
-        pass
-
-class CosTaper(Taper):
-    def __init__(self, a,b,c,d):
-        self._corners = (a,b,c,d)
-
-    def __call__(self, y, x0, dx):
-        a,b,c,d = self._corners
-        apply_costaper(a, b, c, d, y, x0, dx)
-
-class CosFader(Taper):
-    def __init__(self, xfade=None, xfrac=None):
-        assert (xfade is None) != (xfrac is None)
-        self._xfade = xfade
-        self._xfrac = xfrac
-    
-    def __call__(self, y, x0, dx):
-        xfade = self._xfade
-
-        xlen = (y.size - 1)*dx
-        if xfade is None:
-            xfade = xlen * xfrac
-
-        a = x0
-        b = x0 + self._xfade
-        c = x0 + xlen - self._xfade
-        d = x0 + xlen
-
-        apply_costaper(a, b, c, d, y, x0, dx)
-
-<<<<<<< HEAD
-class GaussTaper(Taper):
-
-    def __init__(self, alpha):
-        self._alpha = alpha
-
-    def __call__(self, y, x0, dx):
-        f = x0 + num.arange( y.size )*dx
-        y *= num.exp(-(2.*num.pi)**2/(4.*self._alpha**2) * f**2)
-
-=======
->>>>>>> 2a972d78
 class FrequencyResponse(object):
     '''Evaluates frequency response at given frequencies.'''
     
@@ -1860,22 +1709,10 @@
 def nextpow2(i):
     return 2**int(math.ceil(math.log(i)/math.log(2.)))
     
-def snapper_w_offset(nmax, offset, delta, snapfun=math.ceil):
-    def snap(x):
-        return max(0,min(snapfun((x-offset)/delta),nmax))
-    return snap
-
 def snapper(nmax, delta, snapfun=math.ceil):
     def snap(x):
         return max(0,min(snapfun(x/delta),nmax))
     return snap
-
-def apply_costaper(a, b, c, d, y, x0, dx):
-    hi = snapper_w_offset(y.size, x0, dx)
-    y[:hi(a)] = 0.
-    y[hi(a):hi(b)] *= 0.5 - 0.5*num.cos((dx*num.arange(hi(a),hi(b))-(a-x0))/(b-a)*num.pi)
-    y[hi(c):hi(d)] *= 0.5 + 0.5*num.cos((dx*num.arange(hi(c),hi(d))-(c-x0))/(d-c)*num.pi)
-    y[hi(d):] = 0.
 
 def costaper(a,b,c,d, nfreqs, deltaf):
     hi = snapper(nfreqs, deltaf)
